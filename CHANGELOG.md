--- conflicted
+++ resolved
@@ -1,43 +1,13 @@
 ## Upcoming
 
-<<<<<<< HEAD
 - No changes so far
-=======
-# v0.2.3
 
-- Reduced amount of required features of `async_std` and `async_tokio`
+# v0.3.0
+
+- sync with rosu-pp 2.3:
 - Fixed a panic for some mania difficulty calculations on converts
-- Updated the difficulty & pp changes from 21.07.27
-- Fixed dead loop when reading empty `.osu` files ([#2] - [@Pure-Peace])
-- Updated osu's clockrate bugfix for all modes
-
-## v0.2.2
-
-- osu & fruits:
-  - Fixed specific slider patterns
-  - Optimized Bezier, Catmull, and other small things
-
-    Benchmarking for osu!standard showed a 25%+ improvement for performance aswell as accuracy
-
-- fruits:
-  - Fixed tick timing for reverse sliders
-
-- taiko:
-  - Micro optimizations
-
-## v0.2.1
-
-- parse & osu:
-  - Cleanup and tiny optimizations
-
-## v0.2.0
-
-- Async beatmap parsing through features `async_tokio` or `async_std` ([#1] - [@Pure-Peace])
-- Hide various parsing related types further inwards, i.e. `rosu_pp::parse::some_type` instead of `rosu_pp::some_type`
-  - Affected types: `DifficultyPoint`, `HitObject`, `Pos2`, `TimingPoint`, `HitObjectKind`, `PathType`, `HitSound`
-
-## v0.1.1
->>>>>>> a6f35e79
+- **Updated the difficulty & pp changes from 21.07.27**
+- **Updated osu's clockrate bugfix for all modes**
 
 # v0.2.10
 
@@ -130,9 +100,4 @@
   - Fixed passed objects in star calculation
 
 - mania:
-  - Fixed pp calculation on HR
-
-[@Pure-Peace]: https://github.com/Pure-Peace
-
-[#1]: https://github.com/MaxOhn/rosu-pp/pull/1
-[#2]: https://github.com/MaxOhn/rosu-pp/pull/2+  - Fixed pp calculation on HR
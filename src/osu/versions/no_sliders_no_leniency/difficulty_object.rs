--- conflicted
+++ resolved
@@ -1,10 +1,4 @@
-<<<<<<< HEAD
-use crate::parse::HitObject;
-
-use std::borrow::Cow;
-=======
 use super::OsuObject;
->>>>>>> a6f35e79
 
 pub(crate) struct DifficultyObject<'h> {
     pub(crate) base: &'h OsuObject,

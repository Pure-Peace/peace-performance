--- conflicted
+++ resolved
@@ -2,11 +2,7 @@
 
 extern crate peace_performance;
 
-<<<<<<< HEAD
 use peace_performance::Beatmap;
-=======
-use rosu_pp::Beatmap;
->>>>>>> a6f35e79
 
 struct MapResult {
     map_id: u32,
@@ -45,11 +41,7 @@
         pp,
     } = result;
 
-<<<<<<< HEAD
     let result = peace_performance::FruitsPP::new(&map).mods(*mods).calculate();
-=======
-    let result = rosu_pp::FruitsPP::new(&map).mods(*mods).calculate();
->>>>>>> a6f35e79
 
     assert_result!("Stars" => result.stars(), star_margin, stars, map_id, mods);
     assert_result!("PP" => result.pp(), pp_margin, pp, map_id, mods);
